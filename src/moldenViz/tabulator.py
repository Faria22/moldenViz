--- conflicted
+++ resolved
@@ -325,11 +325,6 @@
 
         # Calculate the slices for each atom's shells
         for atom in self._parser.atoms:
-<<<<<<< HEAD
-            atom_start = ind
-            centered_grid = grid - atom.position
-            max_l = atom.shells[-1].l
-=======
             shell_width = sum(2 * shell.l + 1 for shell in atom.shells)
             atom_slice = slice(idx_shell_start, idx_shell_start + shell_width)
             atom_tasks.append((atom, atom_slice))
@@ -346,11 +341,9 @@
                 ]
                 for future in futures:
                     future.result()
->>>>>>> 2f0fb2bf
 
         logger.debug('GTO data shape: %s', gto_data.shape)
 
-        self._gtos = gto_data
         return gto_data
 
     def _tabulate_atom(self, atom: Any, atom_slice: slice, gto_data: NDArray[np.floating]) -> None:
@@ -379,18 +372,10 @@
 
             radial = r_pows[l] * (shell.prefactor @ np.exp(-shell.gto_exps[:, None] * r_sq[None, :]))
 
-<<<<<<< HEAD
-        return gto_data
-=======
             atom_block[:, inner_slice] = radial[:, None] * xlms[l, m_inds, ...].T
             block_cursor += num_m
->>>>>>> 2f0fb2bf
-
-    def tabulate_mos(
-        self,
-        mo_inds: int | array_like_type | None = None,
-        grid: NDArray | None = None,
-    ) -> NDArray[np.floating]:
+
+    def tabulate_mos(self, mo_inds: int | array_like_type | None = None) -> NDArray[np.floating]:
         """Tabulate molecular orbitals (MOs) on the current grid.
 
         Parameters
@@ -510,16 +495,11 @@
 
     def _export_vtk(self, destination: Path, mo_index: int | None = None) -> None:
         """Write orbital data to a VTK multiblock dataset."""
-<<<<<<< HEAD
-        if not hasattr(self, '_gtos'):
-            self._gtos = self.tabulate_gtos()
-=======
         # Import lazily so tabulator-only workflows do not require PyVista/VTK at import time.
         import pyvista as pv  # noqa: PLC0415
 
         if not hasattr(self, 'gtos'):
             self.tabulate_gtos()
->>>>>>> 2f0fb2bf
 
         mo_data = self.tabulate_mos(mo_index)
         dims = self._grid_dimensions[::-1]
