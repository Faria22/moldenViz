"""Tabulator module for creating grids and tabulating Gaussian-type orbitals (GTOs) from Molden files."""

import logging
from enum import Enum
from functools import lru_cache
from math import factorial
from pathlib import Path
from typing import Any, Optional

import numpy as np
import pyvista as pv
from numpy.typing import NDArray

from .parser import Parser

logger = logging.getLogger(__name__)

array_like_type = NDArray[np.integer] | list[int] | tuple[int, ...] | range


def _grid_creation_with_only_molecule_error() -> RuntimeError:
    """Return a consistent error for grid creation when only the molecule is parsed.

    Returns
    -------
    RuntimeError
        The error indicating that grid creation is not allowed when `only_molecule` is set to `True`.

    """
    return RuntimeError('Grid creation is not allowed when `only_molecule` is set to `True`.')


def _spherical_to_cartesian(
    r: NDArray[np.floating],
    theta: NDArray[np.floating],
    phi: NDArray[np.floating],
) -> tuple[NDArray[np.floating], NDArray[np.floating], NDArray[np.floating]]:
    """Convert spherical coordinates to Cartesian coordinates.

    Parameters
    ----------
    r : NDArray[np.floating]
        1D array of radial coordinates.
    theta : NDArray[np.floating]
        1D array of polar angles (radians).
    phi : NDArray[np.floating]
        1D array of azimuthal angles (radians).

    Returns
    -------
    tuple[NDArray[np.floating], NDArray[np.floating], NDArray[np.floating]]
        Tuple containing the Cartesian coordinates ``(x, y, z)``.
    """
    x = r * np.sin(theta) * np.cos(phi)
    y = r * np.sin(theta) * np.sin(phi)
    z = r * np.cos(theta)

    return x, y, z


def _cartesian_to_spherical(
    x: NDArray[np.floating],
    y: NDArray[np.floating],
    z: NDArray[np.floating],
) -> tuple[NDArray[np.floating], NDArray[np.floating], NDArray[np.floating]]:
    """Convert Cartesian coordinates to spherical coordinates.

    Parameters
    ----------
    x : NDArray[np.floating]
        1D array of x coordinates.
    y : NDArray[np.floating]
        1D array of y coordinates.
    z : NDArray[np.floating]
        1D array of z coordinates.

    Returns
    -------
    tuple[NDArray[np.floating], NDArray[np.floating], NDArray[np.floating]]
        Tuple containing spherical coordinates ``(r, theta, phi)``.
    """
    r = np.sqrt(x**2 + y**2 + z**2)
    theta = np.arccos(z / r)
    phi = np.arctan2(y, x)

    return r, theta, phi


@lru_cache(maxsize=None)
def _cached_factorial(n: int) -> int:
    """Compute factorial with caching for non-negative integers.

    Returns
    -------
    int
        The factorial of n.
    """
    return factorial(n)


@lru_cache(maxsize=None)
def _binomial(r: float, k: int) -> float:
    """Calculate the generalized binomial coefficient (r over k).

    This function supports real or complex 'r' and non-negative integer 'k'.
    The formula is: C(r, k) = r * (r-1) * ... * (r-k+1) / k!

    Parameters
    ----------
    r : float
        A real or complex number.
    k : int
        A non-negative integer.

    Returns
    -------
    float
        The value of the generalized binomial coefficient as a float or complex number.

    Raises
    ------
    ValueError
        If k is a negative integer.
    """
    if not isinstance(k, int) or k < 0:
        raise ValueError('k must be a non-negative integer.')

    if k == 0:
        return 1
    if k == 1:
        return r

    numerator = 1
    for i in range(k):
        numerator *= r - i

    return numerator / _cached_factorial(k)


class GridType(Enum):
    """Grid types allowed."""

    SPHERICAL = 'spherical'
    CARTESIAN = 'cartesian'
    UNKNOWN = 'unknown'


class Tabulator:
    """Extends Parser, create grids and tabulates Gaussian-type orbitals (GTOs) from Molden files.

    Parameters
    ----------
    source : str | list[str]
        The path to the molden file, or the lines from the file.
    only_molecule : bool, optional
        Only parse the atoms and skip molecular orbitals.
        Default is ``False``.

    Attributes
    ----------
    grid : NDArray[np.floating]
        The grid points where GTOs and MOs are tabulated.
    gtos : NDArray[np.floating]
        The tabulated Gaussian-type orbitals (GTOs) on the grid.
    """

    def __init__(
        self,
        source: str | list[str],
        only_molecule: bool = False,
    ) -> None:
        """Initialize the Tabulator with a Molden file or its content."""
        self._parser = Parser(source, only_molecule)

        self._only_molecule = only_molecule

        self._grid: NDArray[np.floating]
        self._grid_type = GridType.UNKNOWN
        self._grid_dimensions: tuple[int, int, int] = (0, 0, 0)
        self._gtos: NDArray[np.floating]

        # Used for when exporting to cube format
        self.original_axes: tuple[NDArray[np.floating], ...] | None = None

    @property
    def grid(self) -> NDArray[np.floating]:
        """Return the 2D array of Cartesian grid points used for tabulation."""
        return self._grid

    @grid.setter
    def grid(self, new_grid: Any) -> None:
        """Set the tabulation grid after validating its structure.

        Parameters
        ----------
        new_grid : Any
            Candidate 2D array whose rows are XYZ coordinates.

        Raises
        ------
        TypeError
            If ``new_grid`` is not a NumPy array.
        ValueError
            If the array does not have three columns or contains no rows.
        """
        min_num_rows = 1
        num_cols = 3
        num_dim = 2

        if not isinstance(new_grid, np.ndarray):
            raise TypeError(f"Expected a NumPy array for 'grid', but got {type(new_grid).__name__}.")

        if new_grid.ndim != num_dim:
            raise ValueError(f"'grid' must be a 2D array, but got shape {new_grid.shape}.")

        if new_grid.shape[0] < min_num_rows:
            raise ValueError("'grid' must have at least one row (one point in space).")

        if new_grid.shape[1] != num_cols:
            raise ValueError(f"'grid' must have exactly 3 columns, but got {new_grid.shape[1]} columns.")

        del self.grid
        self._grid = new_grid

    @grid.deleter
    def grid(self) -> None:
        """Delete the cached grid and mark its type as unknown."""
        if hasattr(self, '_grid'):
            del self._grid
        self._grid_type = GridType.UNKNOWN
        self._grid_dimensions = (0, 0, 0)
        self.original_axes = None

    @property
    def gtos(self) -> NDArray[np.floating]:
        """Get the tabulated Gaussian-type orbitals (GTOs) on the grid."""
        return self._gtos

    @gtos.deleter
    def gtos(self) -> None:
        del self._gtos

    @staticmethod
    def _axis_spacing(axis: NDArray[np.floating], name: str) -> float:
        if axis.size <= 1:
            return 0.0

        diffs = np.diff(axis)
        if np.any(diffs <= 0):
            raise ValueError(f'{name}-axis values must be strictly increasing.')
        if not np.allclose(diffs, diffs[0]):
            raise ValueError(f'{name}-axis must be evenly spaced.')
        return float(diffs[0])

    def _set_grid(
        self,
        x: NDArray[np.floating],
        y: NDArray[np.floating],
        z: NDArray[np.floating],
        grid_type: GridType,
        tabulate_gtos: bool = True,
    ) -> None:
        r"""Create grid from x, y, z (or r, theta, phi) arrays and tabulate GTOs.

        Parameters
        ----------
        x : NDArray[np.floating]
            1D array of x (or r) coordinates.
        y : NDArray[np.floating]
            1D array of y (or theta) coordinates.
        z : NDArray[np.floating]
            1D array of z (or phi) coordinates.
        grid_type : GridType
            What type of grid. Determines if x, y, z are actual
            x, y, z or r, theta, phi.
        tabulate_gtos : bool, optional
            Whether to tabulate Gaussian-type orbitals (GTOs) after creating the grid.
            Defaults to True.
        """
        if self._only_molecule:
            raise _grid_creation_with_only_molecule_error()

        self.original_axes = (x, y, z)

        xx, yy, zz = np.meshgrid(x, y, z, indexing='ij')
        if grid_type == GridType.SPHERICAL:
            xx, yy, zz = _spherical_to_cartesian(xx, yy, zz)

        self._grid = np.column_stack((xx.ravel(), yy.ravel(), zz.ravel()))
        self._grid_type = grid_type
        self._grid_dimensions = (len(x), len(y), len(z))

        if tabulate_gtos:
            self._gtos = self.tabulate_gtos()

    def cartesian_grid(
        self,
        x: NDArray[np.floating],
        y: NDArray[np.floating],
        z: NDArray[np.floating],
        tabulate_gtos: bool = True,
    ) -> None:
        r"""Create cartesian grid from x, y, z arrays and tabulate GTOs.

        Parameters
        ----------
        x : NDArray[np.floating]
            1D array of x coordinates.
        y : NDArray[np.floating]
            1D array of y coordinates.
        z : NDArray[np.floating]
            1D array of z coordinates.
        tabulate_gtos : bool, optional
            Whether to tabulate Gaussian-type orbitals (GTOs) after creating the grid.
            Defaults to True.
        """
        self._set_grid(x, y, z, GridType.CARTESIAN, tabulate_gtos)

    def spherical_grid(
        self,
        r: NDArray[np.floating],
        theta: NDArray[np.floating],
        phi: NDArray[np.floating],
        tabulate_gtos: bool = True,
    ) -> None:
        r"""Create spherical grid from r, theta, phi arrays and tabulate GTOs.

        Parameters
        ----------
        r : NDArray[np.floating]
            1D array of radial coordinates.
        theta : NDArray[np.floating]
            1D array of polar angles (radians).
        phi : NDArray[np.floating]
            1D array of azimuthal angles (radians).
        tabulate_gtos : bool, optional
            Whether to tabulate Gaussian-type orbitals (GTOs) after creating the grid.
            Defaults to True.

        Notes
        -----
        Grid points are converted to Cartesian coordinates.

        """
        self._set_grid(r, theta, phi, GridType.SPHERICAL, tabulate_gtos)

    def tabulate_gtos(self) -> NDArray[np.floating]:
        """Tabulate Gaussian-type orbitals (GTOs) on the current grid.

        Returns
        -------
        NDArray[np.floating]
            Array containing the tabulated GTOs data.

        Raises
        ------
        RuntimeError
            If the grid is not defined before tabulating GTOs,
            or if the `only_molecule` flag is set to `True`.
        """
        if self._only_molecule:
            raise RuntimeError('Grid creation is not allowed when `only_molecule` is set to `True`.')

        if not hasattr(self, 'grid'):
            raise RuntimeError('Grid is not defined. Please create a grid before tabulating GTOs.')

        # Having a predefined array makes it faster to fill the data
        gto_data = np.empty((self._grid.shape[0], self._parser.mo_coeffs.shape[1]))
        self._atom_gto_slices = []
        ind = 0
        for atom in self._parser.atoms:
            atom_start = ind
            centered_grid = self._grid - atom.position
            max_l = atom.shells[-1].l

            r, theta, phi = _cartesian_to_spherical(*centered_grid.T)  # pyright: ignore[reportArgumentType]
            xlms = self._tabulate_xlms(theta, phi, max_l)

            for shell in atom.shells:
                l = shell.l
                m_inds = np.arange(-l, l + 1)
                gto_inds = ind + l + m_inds

                radial = shell.norm * r**l * sum(gto.norm * gto.coeff * np.exp(-gto.exp * r**2) for gto in shell.gtos)

                gto_data[:, gto_inds] = radial[:, None] * xlms[l, m_inds, ...].T

                ind += 2 * l + 1

            self._atom_gto_slices.append(slice(atom_start, ind))

        logger.debug('GTO data shape: %s', gto_data.shape)

        self._gtos = gto_data
        return gto_data

    def tabulate_mos(self, mo_inds: Optional[int | array_like_type] = None) -> NDArray[np.floating]:
        """Tabulate molecular orbitals (MOs) on the current grid.

        Parameters
        ----------
        mo_inds : int, array-like, or None, optional
            Indices of the MOs to tabulate. If None, all MOs are tabulated.

        Returns
        -------
        NDArray[np.floating]
            Array containing the tabulated MOs data.

            If an integer is provided, it will tabulate only that MO.
            If an array-like is provided, it will tabulate the MOs at those indices.

        Raises
        ------
        RuntimeError
            If the grid is not defined before tabulating MOs.
        RuntimeError
            If GTOs are not tabulated before tabulating MOs.
        ValueError
            If provided mo_inds is invalid.
        """
        if not hasattr(self, '_grid'):
            raise RuntimeError('Grid is not defined. Please create a grid before tabulating MOs.')
        if not hasattr(self, 'gtos'):
            raise RuntimeError('GTOs are not tabulated. Please tabulate GTOs before tabulating MOs.')

        if mo_inds is None:
            mo_inds = list(range(len(self._parser.mos)))

        if isinstance(mo_inds, range):
            mo_inds = list(mo_inds)

        if not isinstance(mo_inds, int) and not mo_inds:
            raise ValueError('Provided mo_inds is empty. Please provide valid indices.')

        if isinstance(mo_inds, int):
            if mo_inds < 0 or mo_inds >= len(self._parser.mos):
                raise ValueError('Provided mo_index is invalid. Please provide valid index.')
        elif any(mo_ind < 0 or mo_ind >= len(self._parser.mos) for mo_ind in mo_inds):
            raise ValueError('Provided mo_inds contains invalid indices. Please provide valid indices.')

        if isinstance(mo_inds, int):
            mo_data = np.sum(self.gtos * self._parser.mo_coeffs[mo_inds][None, :], axis=1)
        else:
            # Use direct slicing of mo_coeffs array
            mo_coeffs = self._parser.mo_coeffs[mo_inds]

            mo_data = np.sum(self.gtos[:, None, :] * mo_coeffs[None, ...], axis=2)
            logger.debug('MO data shape: %s', mo_data.shape)

        return mo_data

    def export(self, path: str | Path, *, mo_index: Optional[int] = None) -> None:
        """Export the current grid data to a VTK-based or cube file.

        Parameters
        ----------
        path : str | Path
            Target path for the exported data. The file extension should
            match the desired exporter (``.vtk`` for VTK,
            ``.cube`` for cube files).
        mo_index : int | None, optional
            Molecular orbital index to export.
            The parameter is optional for VTK exports. If none is given
            then all the molecular orbitals will be exported.
            Required for cube exports.

        Raises
        ------
        RuntimeError
            If a grid has not been generated or only the molecular geometry
            was parsed.
        ValueError
            If an unsupported ``filetype`` is provided, or if ``mo_index`` is
            missing when exporting cube files.
        """
        if not hasattr(self, '_grid'):
            raise RuntimeError('Grid is not defined. Please create a grid before exporting.')

        if any(dim <= 0 for dim in self._grid_dimensions):
            raise RuntimeError('Grid dimensions are not defined. Create a grid before exporting.')

        if mo_index is not None and (mo_index < 0 or mo_index >= len(self._parser.mos)):
            raise ValueError('Provided molecular orbital index is out of range.')

        if self._only_molecule:
            raise RuntimeError('Orbital exports are unavailable when only the molecule was parsed.')

        destination = Path(path)
        filetype = destination.suffix

        if filetype == '.vtk':
            self._export_vtk(destination, mo_index)
        elif filetype == '.cube':
            if mo_index is None:
                raise ValueError('Cube exports require a molecular orbital index.')
            self._export_cube(destination, mo_index)
        else:
            raise ValueError("Unsupported export format. Use '.vtk' or '.cube'.")

    def _export_vtk(self, destination: Path, mo_index: Optional[int] = None) -> None:
        """Write orbital data to a VTK multiblock dataset."""
        if not hasattr(self, 'gtos'):
            self.tabulate_gtos()

        mo_data = self.tabulate_mos(mo_index)
        dims = self._grid_dimensions[::-1]

        struct_grid = pv.StructuredGrid()
        struct_grid.points = self._grid.copy()
        struct_grid.dimensions = dims

        if mo_index is None:
            for mo_ind in range(mo_data.shape[1]):
                struct_grid.point_data[f'mo_{mo_ind}'] = mo_data[:, mo_ind]
        else:
            struct_grid.point_data[f'mo_{mo_index}'] = mo_data

        struct_grid.save(destination)

    def _export_cube(self, destination: Path, mo_index: int) -> None:
        """Write a single molecular orbital to a Gaussian cube file."""
<<<<<<< HEAD
        cube_values_per_line = 6
        
=======
>>>>>>> a7da747a
        if self._grid_type != GridType.CARTESIAN or self.original_axes is None:
            raise RuntimeError('Cube exports are only supported for Cartesian grids.')

        mo_values = self.tabulate_mos(mo_index)

        x, y, z = self.original_axes
        dx = self._axis_spacing(x, 'x')
        dy = self._axis_spacing(y, 'y')
        dz = self._axis_spacing(z, 'z')

        nx = len(x)
        ny = len(y)
        nz = len(z)

        with destination.open('w', encoding='ascii') as cube_file:
            cube_file.write('Generated by moldenViz Tabulator\n')
            cube_file.write(f'Molecular orbital {mo_index}\n')
            cube_file.write(f'{len(self._parser.atoms):5d} {x[0]:13.6f} {y[0]:13.6f} {z[0]:13.6f}\n')
            cube_file.write(f'{nx:5d} {dx:13.6f} {0.0:13.6f} {0.0:13.6f}\n')
            cube_file.write(f'{ny:5d} {0.0:13.6f} {dy:13.6f} {0.0:13.6f}\n')
            cube_file.write(f'{nz:5d} {0.0:13.6f} {0.0:13.6f} {dz:13.6f}\n')

            for atom in self._parser.atoms:
                cube_file.write(
                    f'{atom.atomic_number:5d} {0.0:13.6f} '
                    f'{atom.position[0]:13.6f} {atom.position[1]:13.6f} {atom.position[2]:13.6f}\n',
                )

            data_3d = mo_values.reshape(self._grid_dimensions, order='C')
            for ix in range(nx):
                for iy in range(ny):
                    for iz in range(nz):
                        cube_file.write(f'{data_3d[ix, iy, iz]:13.5e} ')
<<<<<<< HEAD
                        if iz % cube_values_per_line == (cube_values_per_line - 1):
=======
                        if iz % 6 == 5:  # noqa: PLR2004
>>>>>>> a7da747a
                            cube_file.write('\n')
                    cube_file.write('\n')

    @staticmethod
    def _tabulate_xlms(theta: NDArray[np.floating], phi: NDArray[np.floating], lmax: int) -> NDArray[np.floating]:
        r"""Tabulate the real spherical harmonics for given theta and phi values.

        We define the real spherical harmonics, Xlms
        (see eq.6, M.A. Blanco et al./Journal of Molecular Structure (Theochem) 419 (1997) 19-27), as:

        Xlms = sqrt(2)*Pl|m|s(\theta)*sin(|m|\phi), m<0
        Xlms = sqrt(2)*Plms(\theta)*cos(m\phi), m>0
        Xlms =         Plms             , m=0

        Note: Above, the Plms are normalized, i.e, \Theta_{lm}(\theta) in eq 1 of the paper.

        Parameters
        ----------
        theta : NDArray[np.floating]
            Array of theta values.
        phi : NDArray[np.floating]
            Array of phi values.
        lmax : int
            Maximum angular momentum quantum number.

        Returns
        -------
        NDArray[np.floating]
            Tabulated real spherical harmonics.

        Raises
        ------
        ValueError
            If input arrays are not 1D or of the same size, or if lmax is negative.
        """
        if theta.ndim != 1 or phi.ndim != 1 or theta.size != phi.size or lmax < 0:
            raise ValueError('Invalid input: theta and phi must be 1D arrays of the same size.')
        if theta.size == 0 or phi.size == 0:
            raise ValueError('Input arrays theta and phi must not be empty.')
        if lmax < 0:
            raise ValueError('lmax must be a non-negative integer.')

        plms = Tabulator._tabulate_plms(np.cos(theta), lmax)

        xlms = np.empty((lmax + 1, 2 * lmax + 1, theta.size), dtype=float)
        xlms[:, 0, :] = plms[:, 0, :]

        for m in range(1, lmax + 1):
            xlms[:, -m, :] = np.sqrt(2) * plms[:, m, :] * np.sin(m * phi)
            xlms[:, m, :] = np.sqrt(2) * plms[:, m, :] * np.cos(m * phi)

        return xlms

    @staticmethod
    def _tabulate_plms(x: NDArray[np.floating], lmax: int) -> NDArray[np.floating]:
        """Tabulate normalized associated Legendre polynomials (without Condon-Shortley phase).

        Returns a 3D array with axes `(l, m, index)` where:
            The first axis enumerates ``l`` in ``[0, lmax]``.
            The second axis enumerates ``m`` in ``[0, lmax]``.
            The third axis spans the samples of ``x``.

        Using closed form outlined here:
        https://en.m.wikipedia.org/wiki/Associated_Legendre_polynomials#Closed_Form

        Parameters
        ----------
        x : NDArray[np.floating]
            Array of x values.
        lmax : int
            Maximum angular momentum quantum number.

        Returns
        -------
        NDArray[np.floating]
            Tabulated associated Legendre polynomials.
        """
        plms = np.empty((lmax + 1, lmax + 1, x.size), dtype=float)

        for l in range(lmax + 1):
            for m in range(l + 1):
                plms[l, m, :] = (
                    np.sqrt((2 * l + 1) * _cached_factorial(l - m) / _cached_factorial(l + m) / 4 / np.pi)
                    * 2**l
                    * (1 - x**2) ** (m / 2)
                    * sum(
                        _cached_factorial(k)
                        * x ** (k - m)
                        * _binomial(l, k)
                        * _binomial((l + k - 1) / 2, l)
                        / _cached_factorial(k - m)
                        for k in range(m, l + 1)
                    )
                )

        return plms<|MERGE_RESOLUTION|>--- conflicted
+++ resolved
@@ -520,11 +520,8 @@
 
     def _export_cube(self, destination: Path, mo_index: int) -> None:
         """Write a single molecular orbital to a Gaussian cube file."""
-<<<<<<< HEAD
         cube_values_per_line = 6
         
-=======
->>>>>>> a7da747a
         if self._grid_type != GridType.CARTESIAN or self.original_axes is None:
             raise RuntimeError('Cube exports are only supported for Cartesian grids.')
 
@@ -558,11 +555,7 @@
                 for iy in range(ny):
                     for iz in range(nz):
                         cube_file.write(f'{data_3d[ix, iy, iz]:13.5e} ')
-<<<<<<< HEAD
                         if iz % cube_values_per_line == (cube_values_per_line - 1):
-=======
-                        if iz % 6 == 5:  # noqa: PLR2004
->>>>>>> a7da747a
                             cube_file.write('\n')
                     cube_file.write('\n')
 
