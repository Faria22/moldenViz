--- conflicted
+++ resolved
@@ -110,9 +110,6 @@
     SPHERICAL_GRID_SETTINGS_WINDOW_SIZE = '400x350'
     CARTESIAN_GRID_SETTINGS_WINDOW_SIZE = '650x400'
 
-    INITIAL_GRID_SPACING = 0.5
-    FINAL_GRID_SPACING = 0.1
-
     def __init__(
         self,
         source: str | list[str],
@@ -176,18 +173,6 @@
 
         # If no tabulator was passed, create default grid
         if not only_molecule and not tabulator:
-<<<<<<< HEAD
-            r = max(config.grid.max_radius_multiplier * self.molecule.max_radius, config.grid.min_radius)
-            x = np.arange(-r, r + self.INITIAL_GRID_SPACING, self.INITIAL_GRID_SPACING)
-            logger.info(
-                'Generating default cartesian grid spanning ±%.2f with %dx%dx%d samples.',
-                r,
-                len(x),
-                len(x),
-                len(x),
-            )
-            self.tabulator.cartesian_grid(x, x, x)
-=======
             if config.grid.default_type == 'spherical':
                 logger.info(
                     'Generating default spherical grid with %dx%dx%d samples.',
@@ -222,7 +207,6 @@
                 )
             self._gtos_ready = False
             self._schedule_gto_tabulation()
->>>>>>> 4744d5b7
 
         # If we want to have the molecular orbitals, we need to initiate Tk before Qt
         # That is why we have this weird if statement separated this way
@@ -1680,13 +1664,8 @@
 
         contour_mesh = self.orb_mesh.contour([-self.contour, self.contour])
 
-        assert isinstance(contour_mesh, pv.PolyData)
-
-        refined_contour_mesh = self.refine_countour_mesh(contour_mesh, orb_ind)
-        logger.debug('Refined contour mesh has %d points.', refined_contour_mesh.n_points)
-
         self.orb_actor = self.pv_plotter.add_mesh(
-            refined_contour_mesh,
+            contour_mesh,
             clim=[-self.contour, self.contour],
             opacity=self.opacity,
             show_scalar_bar=False,
@@ -1861,79 +1840,6 @@
             if self.selection_screen.current_mo_ind >= 0:
                 self.plot_orbital(self.selection_screen.current_mo_ind)
 
-    def create_grid_from_bounds(self, bounds: NDArray[np.floating], mo_ind: int) -> pv.StructuredGrid:
-        """Create a Cartesian grid mesh from given bounds.
-
-        Parameters
-        ----------
-        bounds : NDArray[np.floating]
-            Array of shape (6,) defining the min and max for x, y, z in the order
-            (x_min, x_max, y_min, y_max, z_min, z_max).
-
-        mo_ind : int
-            Index of the molecular orbital to use for grid spacing determination.
-
-        Returns
-        -------
-        pv.StructuredGrid
-            The generated Cartesian grid mesh.
-        """
-        x_min, x_max, y_min, y_max, z_min, z_max = bounds
-
-        x = np.arange(
-            x_min - self.INITIAL_GRID_SPACING,
-            x_max + self.INITIAL_GRID_SPACING + self.FINAL_GRID_SPACING,
-            self.FINAL_GRID_SPACING,
-        )
-        y = np.arange(
-            y_min - self.INITIAL_GRID_SPACING,
-            y_max + self.INITIAL_GRID_SPACING + self.FINAL_GRID_SPACING,
-            self.FINAL_GRID_SPACING,
-        )
-        z = np.arange(
-            z_min - self.INITIAL_GRID_SPACING,
-            z_max + self.INITIAL_GRID_SPACING + self.FINAL_GRID_SPACING,
-            self.FINAL_GRID_SPACING,
-        )
-
-        xx, yy, zz = np.meshgrid(x, y, z, indexing='ij')
-        grid_points = np.column_stack((xx.ravel(), yy.ravel(), zz.ravel()))
-
-        mesh = pv.StructuredGrid()
-        mesh.points = pv.pyvista_ndarray(grid_points)
-        mesh.dimensions = (len(z), len(y), len(x))
-        mesh['orbital'] = self.tabulator.tabulate_mos(mo_ind, grid_points)
-
-        return mesh
-
-    def refine_countour_mesh(self, contour_mesh: pv.PolyData, mo_ind: int) -> pv.PolyData:
-        """Refine the contour mesh to improve visual quality.
-
-        Parameters
-        ----------
-        contour_mesh : pv.PolyData
-            The initial contour mesh generated from the orbital data.
-
-        mo_ind : int
-            Index of the molecular orbital being processed.
-
-        Returns
-        -------
-        pv.PolyData
-            The refined contour mesh.
-        """
-        blocks = contour_mesh.split_bodies()
-        logger.debug('Refining contour mesh with %d blocks.', len(blocks))
-
-        refined_blocks = []
-        for block in blocks:
-            refined_grid = self.create_grid_from_bounds(block.bounds, mo_ind)
-
-            refined_contour = refined_grid.contour([-self.contour, self.contour])
-            refined_blocks.append(refined_contour)
-
-        return refined_blocks[0].merge(refined_blocks[1:]) if len(blocks) > 1 else refined_blocks[0]
-
 
 class _OrbitalSelectionScreen(tk.Toplevel):
     """Modal dialog that lets users browse and configure molecular orbitals."""
