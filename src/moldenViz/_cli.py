--- conflicted
+++ resolved
@@ -2,12 +2,6 @@
 
 import argparse
 import logging
-<<<<<<< HEAD
-from typing import Any
-=======
-
-from moldenViz.__about__ import __version__
->>>>>>> cbcc7e30
 
 from .__about__ import __version__
 from .examples.get_example_files import all_examples
@@ -51,35 +45,22 @@
 
     args = parser.parse_args()
 
-<<<<<<< HEAD
-    level = logging.WARNING
-=======
->>>>>>> cbcc7e30
     if args.debug:
         level = logging.DEBUG
     elif args.verbose:
         level = logging.INFO
     elif args.quiet:
         level = logging.ERROR
-<<<<<<< HEAD
-
-    logging.basicConfig(
-        level=level,
-        format='%(levelname)s %(name)s: %(message)s',
-        force=True,
-    )
-
-    logger.debug('Parsed CLI arguments: %s', _redact_args(vars(args)))
-
-    source_path = args.file or all_examples[args.example]
-    source_label = args.file if args.file else f'example {args.example}'
-    logger.info('Launching plotter for %s', source_label)
-=======
     else:
         level = logging.WARNING
 
     logging.basicConfig(level=level, format='%(levelname)s %(name)s: %(message)s', force=True)
->>>>>>> cbcc7e30
+
+    logger.debug('Parsed CLI arguments: %s', vars(args))
+
+    source_path = args.file or all_examples[args.example]
+    source_label = args.file or f'example {args.example}'
+    logger.info('Launching plotter for %s', source_label)
 
     Plotter(
         source_path,
@@ -87,14 +68,5 @@
     )
 
 
-def _redact_args(arguments: dict[str, Any]) -> dict[str, Any]:
-    """Return a shallow copy of CLI arguments with filesystem paths redacted."""
-
-    redacted = arguments.copy()
-    if redacted.get('file'):
-        redacted['file'] = '<redacted path>'
-    return redacted
-
-
 if __name__ == '__main__':
     main()